--- conflicted
+++ resolved
@@ -18,17 +18,13 @@
 import tryRunAdbReverse from './tryRunAdbReverse';
 import tryLaunchAppOnDevice from './tryLaunchAppOnDevice';
 import getAdbPath from './getAdbPath';
-<<<<<<< HEAD
 import getLaunchPackageName from './getLaunchPackageName';
-import {logger} from '@react-native-community/cli-tools';
-=======
 import {
   isPackagerRunning,
   logger,
   getDefaultUserTerminal,
   CLIError,
 } from '@react-native-community/cli-tools';
->>>>>>> dbe2fd86
 
 // Verifies this is an Android project
 function checkAndroid(root) {
